--- conflicted
+++ resolved
@@ -59,18 +59,6 @@
 //! # pub type Balances = u64;
 //! # pub type AllModules = u64;
 //! # pub enum Runtime {};
-//! # use sp_runtime::transaction_validity::{TransactionValidity, UnknownTransaction};
-<<<<<<< HEAD
-=======
-//! # use sp_runtime::traits::ValidateUnsigned;
-//! # impl ValidateUnsigned for Runtime {
-//! # 	type Call = ();
-//! #
-//! # 	fn validate_unsigned(_call: &Self::Call) -> TransactionValidity {
-//! # 		UnknownTransaction::NoUnsignedValidator.into()
-//! # 	}
-//! # }
->>>>>>> a53e60dc
 //! /// Executive: handles dispatch to the various modules.
 //! pub type Executive = executive::Executive<Runtime, Block, Context, AllModules>;
 //! ```
@@ -90,11 +78,6 @@
 	},
 	transaction_validity::TransactionValidity,
 };
-<<<<<<< HEAD
-use sp_runtime::generic::CheckSignature;
-=======
-use sp_runtime::traits::ValidateUnsigned;
->>>>>>> a53e60dc
 use codec::{Codec, Encode};
 use frame_system::{extrinsics_root, DigestOf};
 
@@ -495,11 +478,7 @@
 	}
 	impl custom::Trait for Runtime {}
 
-<<<<<<< HEAD
 	impl traits::ValidateUnsigned for Runtime {
-=======
-	impl ValidateUnsigned for Runtime {
->>>>>>> a53e60dc
 		type Call = Call;
 
 		fn pre_dispatch(_call: &Self::Call) -> Result<(), TransactionValidityError> {

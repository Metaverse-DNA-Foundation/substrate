// Copyright 2018-2020 Parity Technologies (UK) Ltd.
// This file is part of Substrate.

// Substrate is free software: you can redistribute it and/or modify
// it under the terms of the GNU General Public License as published by
// the Free Software Foundation, either version 3 of the License, or
// (at your option) any later version.

// Substrate is distributed in the hope that it will be useful,
// but WITHOUT ANY WARRANTY; without even the implied warranty of
// MERCHANTABILITY or FITNESS FOR A PARTICULAR PURPOSE.  See the
// GNU General Public License for more details.

// You should have received a copy of the GNU General Public License
// along with Substrate. If not, see <http://www.gnu.org/licenses/>.

//! # Contract Module
//!
//! The Contract module provides functionality for the runtime to deploy and execute WebAssembly smart-contracts.
//!
//! - [`contract::Trait`](./trait.Trait.html)
//! - [`Call`](./enum.Call.html)
//!
//! ## Overview
//!
//! This module extends accounts based on the `Currency` trait to have smart-contract functionality. It can
//! be used with other modules that implement accounts based on `Currency`. These "smart-contract accounts"
//! have the ability to instantiate smart-contracts and make calls to other contract and non-contract accounts.
//!
//! The smart-contract code is stored once in a `code_cache`, and later retrievable via its `code_hash`.
//! This means that multiple smart-contracts can be instantiated from the same `code_cache`, without replicating
//! the code each time.
//!
//! When a smart-contract is called, its associated code is retrieved via the code hash and gets executed.
//! This call can alter the storage entries of the smart-contract account, instantiate new smart-contracts,
//! or call other smart-contracts.
//!
//! Finally, when an account is reaped, its associated code and storage of the smart-contract account
//! will also be deleted.
//!
//! ### Gas
//!
//! Senders must specify a gas limit with every call, as all instructions invoked by the smart-contract require gas.
//! Unused gas is refunded after the call, regardless of the execution outcome.
//!
//! If the gas limit is reached, then all calls and state changes (including balance transfers) are only
//! reverted at the current call's contract level. For example, if contract A calls B and B runs out of gas mid-call,
//! then all of B's calls are reverted. Assuming correct error handling by contract A, A's other calls and state
//! changes still persist.
//!
//! ### Notable Scenarios
//!
//! Contract call failures are not always cascading. When failures occur in a sub-call, they do not "bubble up",
//! and the call will only revert at the specific contract level. For example, if contract A calls contract B, and B
//! fails, A can decide how to handle that failure, either proceeding or reverting A's changes.
//!
//! ## Interface
//!
//! ### Dispatchable functions
//!
//! * `put_code` - Stores the given binary Wasm code into the chain's storage and returns its `code_hash`.
//! * `instantiate` - Deploys a new contract from the given `code_hash`, optionally transferring some balance.
//! This instantiates a new smart contract account and calls its contract deploy handler to
//! initialize the contract.
//! * `call` - Makes a call to an account, optionally transferring some balance.
//!
//! ### Signed Extensions
//!
//! The contracts module defines the following extension:
//!
//!   - [`CheckBlockGasLimit`]: Ensures that the transaction does not exceeds the block gas limit.
//!
//! The signed extension needs to be added as signed extra to the transaction type to be used in the
//! runtime.
//!
//! ## Usage
//!
//! The Contract module is a work in progress. The following examples show how this Contract module
//! can be used to instantiate and call contracts.
//!
//! * [`ink`](https://github.com/paritytech/ink) is
//! an [`eDSL`](https://wiki.haskell.org/Embedded_domain_specific_language) that enables writing
//! WebAssembly based smart contracts in the Rust programming language. This is a work in progress.
//!
//! ## Related Modules
//!
//! * [Balances](../pallet_balances/index.html)

#![cfg_attr(not(feature = "std"), no_std)]

#[macro_use]
mod gas;

mod account_db;
mod exec;
mod wasm;
mod rent;

#[cfg(test)]
mod tests;

use crate::exec::ExecutionContext;
use crate::account_db::{AccountDb, DirectAccountDb};
use crate::wasm::{WasmLoader, WasmVm};

pub use crate::gas::{Gas, GasMeter};
pub use crate::exec::{ExecResult, ExecReturnValue, ExecError, StatusCode};

#[cfg(feature = "std")]
use serde::{Serialize, Deserialize};
use sp_core::crypto::UncheckedFrom;
use sp_std::{prelude::*, marker::PhantomData, fmt::Debug};
use codec::{Codec, Encode, Decode};
use sp_io::hashing::blake2_256;
use sp_runtime::{
	traits::{Hash, StaticLookup, Zero, MaybeSerializeDeserialize, Member, SignedExtension},
	transaction_validity::{
		ValidTransaction, InvalidTransaction, TransactionValidity, TransactionValidityError,
	},
	RuntimeDebug,
};
use frame_support::dispatch::{DispatchResult, Dispatchable};
use frame_support::{
	Parameter, decl_module, decl_event, decl_storage, decl_error, storage::child,
	parameter_types, IsSubType,
	weights::DispatchInfo,
};
use frame_support::traits::{OnKilledAccount, OnUnbalanced, Currency, Get, Time, Randomness};
use frame_system::{self as system, ensure_signed, RawOrigin, ensure_root};
use sp_core::storage::well_known_keys::CHILD_STORAGE_KEY_PREFIX;
use pallet_contracts_primitives::{RentProjection, ContractAccessError};

pub type CodeHash<T> = <T as frame_system::Trait>::Hash;
pub type TrieId = Vec<u8>;

/// A function that generates an `AccountId` for a contract upon instantiation.
pub trait ContractAddressFor<CodeHash, AccountId> {
	fn contract_address_for(code_hash: &CodeHash, data: &[u8], origin: &AccountId) -> AccountId;
}

/// A function that returns the fee for dispatching a `Call`.
pub trait ComputeDispatchFee<Call, Balance> {
	fn compute_dispatch_fee(call: &Call) -> Balance;
}

<<<<<<< HEAD
/// Information for managing an acocunt and its sub trie abstraction.
/// This is the required info to cache for an account.
/// All operation on this enum are at most proportional to
/// `std::mem::sizeof::<T>()`.
=======
/// Information for managing an account and its sub trie abstraction.
/// This is the required info to cache for an account
>>>>>>> a439a7aa
#[derive(Encode, Decode, RuntimeDebug)]
pub enum ContractInfo<T: Trait> {
	Alive(AliveContractInfo<T>),
	Tombstone(TombstoneContractInfo<T>),
}

impl<T: Trait> ContractInfo<T> {
	/// If contract is alive then return some alive info
	pub fn get_alive(self) -> Option<AliveContractInfo<T>> {
		if let ContractInfo::Alive(alive) = self {
			Some(alive)
		} else {
			None
		}
	}
	/// If contract is alive then return some reference to alive info
	pub fn as_alive(&self) -> Option<&AliveContractInfo<T>> {
		if let ContractInfo::Alive(ref alive) = self {
			Some(alive)
		} else {
			None
		}
	}
	/// If contract is alive then return some mutable reference to alive info
	pub fn as_alive_mut(&mut self) -> Option<&mut AliveContractInfo<T>> {
		if let ContractInfo::Alive(ref mut alive) = self {
			Some(alive)
		} else {
			None
		}
	}

	/// If contract is tombstone then return some tombstone info
	pub fn get_tombstone(self) -> Option<TombstoneContractInfo<T>> {
		if let ContractInfo::Tombstone(tombstone) = self {
			Some(tombstone)
		} else {
			None
		}
	}
	/// If contract is tombstone then return some reference to tombstone info
	pub fn as_tombstone(&self) -> Option<&TombstoneContractInfo<T>> {
		if let ContractInfo::Tombstone(ref tombstone) = self {
			Some(tombstone)
		} else {
			None
		}
	}
	/// If contract is tombstone then return some mutable reference to tombstone info
	pub fn as_tombstone_mut(&mut self) -> Option<&mut TombstoneContractInfo<T>> {
		if let ContractInfo::Tombstone(ref mut tombstone) = self {
			Some(tombstone)
		} else {
			None
		}
	}
}

pub type AliveContractInfo<T> =
	RawAliveContractInfo<CodeHash<T>, BalanceOf<T>, <T as frame_system::Trait>::BlockNumber>;

/// Information for managing an account and its sub trie abstraction.
/// This is the required info to cache for an account.
#[derive(Encode, Decode, Clone, PartialEq, Eq, RuntimeDebug)]
pub struct RawAliveContractInfo<CodeHash, Balance, BlockNumber> {
	/// Unique ID for the subtree encoded as a bytes vector.
	pub trie_id: TrieId,
	/// The size of stored value in octet.
	pub storage_size: u32,
	/// The code associated with a given account.
	pub code_hash: CodeHash,
	/// Pay rent at most up to this value.
	pub rent_allowance: Balance,
	/// Last block rent has been payed.
	pub deduct_block: BlockNumber,
	/// Last block child storage has been written.
	pub last_write: Option<BlockNumber>,
}

impl<CodeHash, Balance, BlockNumber> RawAliveContractInfo<CodeHash, Balance, BlockNumber> {
	/// Associated child trie unique id is built from the hash part of the trie id.
	pub fn child_trie_unique_id(&self) -> child::ChildInfo {
		trie_unique_id(&self.trie_id[..])
	}
}

/// Associated child trie unique id is built from the hash part of the trie id.
pub(crate) fn trie_unique_id(trie_id: &[u8]) -> child::ChildInfo {
	let start = CHILD_STORAGE_KEY_PREFIX.len() + b"default:".len();
	child::ChildInfo::new_default(&trie_id[start ..])
}

pub type TombstoneContractInfo<T> =
	RawTombstoneContractInfo<<T as frame_system::Trait>::Hash, <T as frame_system::Trait>::Hashing>;

#[derive(Encode, Decode, PartialEq, Eq, RuntimeDebug)]
pub struct RawTombstoneContractInfo<H, Hasher>(H, PhantomData<Hasher>);

impl<H, Hasher> RawTombstoneContractInfo<H, Hasher>
where
	H: Member + MaybeSerializeDeserialize+ Debug
		+ AsRef<[u8]> + AsMut<[u8]> + Copy + Default
		+ sp_std::hash::Hash + Codec,
	Hasher: Hash<Output=H>,
{
	fn new(storage_root: &[u8], code_hash: H) -> Self {
		let mut buf = Vec::new();
		storage_root.using_encoded(|encoded| buf.extend_from_slice(encoded));
		buf.extend_from_slice(code_hash.as_ref());
		RawTombstoneContractInfo(<Hasher as Hash>::hash(&buf[..]), PhantomData)
	}
}

/// Get a trie id (trie id must be unique and collision resistant depending upon its context).
/// Note that it is different than encode because trie id should be collision resistant
/// (being a proper unique identifier).
pub trait TrieIdGenerator<AccountId> {
	/// Get a trie id for an account, using reference to parent account trie id to ensure
	/// uniqueness of trie id.
	///
	/// The implementation must ensure every new trie id is unique: two consecutive calls with the
	/// same parameter needs to return different trie id values.
	///
	/// Also, the implementation is responsible for ensuring that `TrieId` starts with
	/// `:child_storage:`.
	/// TODO: We want to change this, see https://github.com/paritytech/substrate/issues/2325
	fn trie_id(account_id: &AccountId) -> TrieId;
}

/// Get trie id from `account_id`.
pub struct TrieIdFromParentCounter<T: Trait>(PhantomData<T>);

/// This generator uses inner counter for account id and applies the hash over `AccountId +
/// accountid_counter`.
impl<T: Trait> TrieIdGenerator<T::AccountId> for TrieIdFromParentCounter<T>
where
	T::AccountId: AsRef<[u8]>
{
	fn trie_id(account_id: &T::AccountId) -> TrieId {
		// Note that skipping a value due to error is not an issue here.
		// We only need uniqueness, not sequence.
		let new_seed = AccountCounter::mutate(|v| {
			*v = v.wrapping_add(1);
			*v
		});

		let mut buf = Vec::new();
		buf.extend_from_slice(account_id.as_ref());
		buf.extend_from_slice(&new_seed.to_le_bytes()[..]);

		// TODO: see https://github.com/paritytech/substrate/issues/2325
		CHILD_STORAGE_KEY_PREFIX.iter()
			.chain(b"default:")
			.chain(T::Hashing::hash(&buf[..]).as_ref().iter())
			.cloned()
			.collect()
	}
}

pub type BalanceOf<T> = <<T as Trait>::Currency as Currency<<T as frame_system::Trait>::AccountId>>::Balance;
pub type NegativeImbalanceOf<T> =
	<<T as Trait>::Currency as Currency<<T as frame_system::Trait>::AccountId>>::NegativeImbalance;

parameter_types! {
	/// A reasonable default value for [`Trait::SignedClaimedHandicap`].
	pub const DefaultSignedClaimHandicap: u32 = 2;
	/// A reasonable default value for [`Trait::TombstoneDeposit`].
	pub const DefaultTombstoneDeposit: u32 = 16;
	/// A reasonable default value for [`Trait::StorageSizeOffset`].
	pub const DefaultStorageSizeOffset: u32 = 8;
	/// A reasonable default value for [`Trait::RentByteFee`].
	pub const DefaultRentByteFee: u32 = 4;
	/// A reasonable default value for [`Trait::RentDepositOffset`].
	pub const DefaultRentDepositOffset: u32 = 1000;
	/// A reasonable default value for [`Trait::SurchargeReward`].
	pub const DefaultSurchargeReward: u32 = 150;
	/// A reasonable default value for [`Trait::TransferFee`].
	pub const DefaultTransferFee: u32 = 0;
	/// A reasonable default value for [`Trait::InstantiationFee`].
	pub const DefaultInstantiationFee: u32 = 0;
	/// A reasonable default value for [`Trait::TransactionBaseFee`].
	pub const DefaultTransactionBaseFee: u32 = 0;
	/// A reasonable default value for [`Trait::TransactionByteFee`].
	pub const DefaultTransactionByteFee: u32 = 0;
	/// A reasonable default value for [`Trait::ContractFee`].
	pub const DefaultContractFee: u32 = 21;
	/// A reasonable default value for [`Trait::CallBaseFee`].
	pub const DefaultCallBaseFee: u32 = 1000;
	/// A reasonable default value for [`Trait::InstantiateBaseFee`].
	pub const DefaultInstantiateBaseFee: u32 = 1000;
	/// A reasonable default value for [`Trait::MaxDepth`].
	pub const DefaultMaxDepth: u32 = 32;
	/// A reasonable default value for [`Trait::MaxValueSize`].
	pub const DefaultMaxValueSize: u32 = 16_384;
	/// A reasonable default value for [`Trait::BlockGasLimit`].
	pub const DefaultBlockGasLimit: u32 = 10_000_000;
}

pub trait Trait: frame_system::Trait {
	type Currency: Currency<Self::AccountId>;
	type Time: Time;
	type Randomness: Randomness<Self::Hash>;

	/// The outer call dispatch type.
	type Call: Parameter + Dispatchable<Origin=<Self as frame_system::Trait>::Origin> + IsSubType<Module<Self>, Self>;

	/// The overarching event type.
	type Event: From<Event<Self>> + Into<<Self as frame_system::Trait>::Event>;

	/// A function type to get the contract address given the instantiator.
	type DetermineContractAddress: ContractAddressFor<CodeHash<Self>, Self::AccountId>;

	/// A function type that computes the fee for dispatching the given `Call`.
	///
	/// It is recommended (though not required) for this function to return a fee that would be
	/// taken by the Executive module for regular dispatch.
	type ComputeDispatchFee: ComputeDispatchFee<<Self as Trait>::Call, BalanceOf<Self>>;

	/// trie id generator
	type TrieIdGenerator: TrieIdGenerator<Self::AccountId>;

	/// Handler for the unbalanced reduction when making a gas payment.
	type GasPayment: OnUnbalanced<NegativeImbalanceOf<Self>>;

	/// Handler for rent payments.
	type RentPayment: OnUnbalanced<NegativeImbalanceOf<Self>>;

	/// Number of block delay an extrinsic claim surcharge has.
	///
	/// When claim surcharge is called by an extrinsic the rent is checked
	/// for current_block - delay
	type SignedClaimHandicap: Get<Self::BlockNumber>;

	/// The minimum amount required to generate a tombstone.
	type TombstoneDeposit: Get<BalanceOf<Self>>;

	/// Size of a contract at the time of instantiation. This is a simple way to ensure
	/// that empty contracts eventually gets deleted.
	type StorageSizeOffset: Get<u32>;

	/// Price of a byte of storage per one block interval. Should be greater than 0.
	type RentByteFee: Get<BalanceOf<Self>>;

	/// The amount of funds a contract should deposit in order to offset
	/// the cost of one byte.
	///
	/// Let's suppose the deposit is 1,000 BU (balance units)/byte and the rent is 1 BU/byte/day,
	/// then a contract with 1,000,000 BU that uses 1,000 bytes of storage would pay no rent.
	/// But if the balance reduced to 500,000 BU and the storage stayed the same at 1,000,
	/// then it would pay 500 BU/day.
	type RentDepositOffset: Get<BalanceOf<Self>>;

	/// Reward that is received by the party whose touch has led
	/// to removal of a contract.
	type SurchargeReward: Get<BalanceOf<Self>>;

	/// The fee to be paid for making a transaction; the base.
	type TransactionBaseFee: Get<BalanceOf<Self>>;

	/// The fee to be paid for making a transaction; the per-byte portion.
	type TransactionByteFee: Get<BalanceOf<Self>>;

	/// The fee required to instantiate a contract instance.
	type ContractFee: Get<BalanceOf<Self>>;

	/// The base fee charged for calling into a contract.
	type CallBaseFee: Get<Gas>;

	/// The base fee charged for instantiating a contract.
	type InstantiateBaseFee: Get<Gas>;

	/// The maximum nesting level of a call/instantiate stack.
	type MaxDepth: Get<u32>;

	/// The maximum size of a storage value in bytes.
	type MaxValueSize: Get<u32>;

	/// The maximum amount of gas that could be expended per block.
	type BlockGasLimit: Get<Gas>;
}

/// Simple contract address determiner.
///
/// Address calculated from the code (of the constructor), input data to the constructor,
/// and the account id that requested the account creation.
///
/// Formula: `blake2_256(blake2_256(code) + blake2_256(data) + origin)`
pub struct SimpleAddressDeterminer<T: Trait>(PhantomData<T>);
impl<T: Trait> ContractAddressFor<CodeHash<T>, T::AccountId> for SimpleAddressDeterminer<T>
where
	T::AccountId: UncheckedFrom<T::Hash> + AsRef<[u8]>
{
	fn contract_address_for(code_hash: &CodeHash<T>, data: &[u8], origin: &T::AccountId) -> T::AccountId {
		let data_hash = T::Hashing::hash(data);

		let mut buf = Vec::new();
		buf.extend_from_slice(code_hash.as_ref());
		buf.extend_from_slice(data_hash.as_ref());
		buf.extend_from_slice(origin.as_ref());

		UncheckedFrom::unchecked_from(T::Hashing::hash(&buf[..]))
	}
}

/// The default dispatch fee computor computes the fee in the same way that
/// the implementation of `ChargeTransactionPayment` for the Balances module does. Note that this only takes a fixed
/// fee based on size. Unlike the balances module, weight-fee is applied.
pub struct DefaultDispatchFeeComputor<T: Trait>(PhantomData<T>);
impl<T: Trait> ComputeDispatchFee<<T as Trait>::Call, BalanceOf<T>> for DefaultDispatchFeeComputor<T> {
	fn compute_dispatch_fee(call: &<T as Trait>::Call) -> BalanceOf<T> {
		let encoded_len = call.using_encoded(|encoded| encoded.len() as u32);
		let base_fee = T::TransactionBaseFee::get();
		let byte_fee = T::TransactionByteFee::get();
		base_fee + byte_fee * encoded_len.into()
	}
}

decl_error! {
	/// Error for the contracts module.
	pub enum Error for Module<T: Trait> {
		/// A new schedule must have a greater version than the current one.
		InvalidScheduleVersion,
		/// An origin must be signed or inherent and auxiliary sender only provided on inherent.
		InvalidSurchargeClaim,
		/// Cannot restore from nonexisting or tombstone contract.
		InvalidSourceContract,
		/// Cannot restore to nonexisting or alive contract.
		InvalidDestinationContract,
		/// Tombstones don't match.
		InvalidTombstone,
		/// An origin TrieId written in the current block.
		InvalidContractOrigin
	}
}

decl_module! {
	/// Contracts module.
	pub struct Module<T: Trait> for enum Call where origin: <T as frame_system::Trait>::Origin {
		type Error = Error<T>;

		/// Number of block delay an extrinsic claim surcharge has.
		///
		/// When claim surcharge is called by an extrinsic the rent is checked
		/// for current_block - delay
		const SignedClaimHandicap: T::BlockNumber = T::SignedClaimHandicap::get();

		/// The minimum amount required to generate a tombstone.
		const TombstoneDeposit: BalanceOf<T> = T::TombstoneDeposit::get();

		/// Size of a contract at the time of instantiation. This is a simple way to ensure that
		/// empty contracts eventually gets deleted.
		const StorageSizeOffset: u32 = T::StorageSizeOffset::get();

		/// Price of a byte of storage per one block interval. Should be greater than 0.
		const RentByteFee: BalanceOf<T> = T::RentByteFee::get();

		/// The amount of funds a contract should deposit in order to offset
		/// the cost of one byte.
		///
		/// Let's suppose the deposit is 1,000 BU (balance units)/byte and the rent is 1 BU/byte/day,
		/// then a contract with 1,000,000 BU that uses 1,000 bytes of storage would pay no rent.
		/// But if the balance reduced to 500,000 BU and the storage stayed the same at 1,000,
		/// then it would pay 500 BU/day.
		const RentDepositOffset: BalanceOf<T> = T::RentDepositOffset::get();

		/// Reward that is received by the party whose touch has led
		/// to removal of a contract.
		const SurchargeReward: BalanceOf<T> = T::SurchargeReward::get();

		/// The fee to be paid for making a transaction; the base.
		const TransactionBaseFee: BalanceOf<T> = T::TransactionBaseFee::get();

		/// The fee to be paid for making a transaction; the per-byte portion.
		const TransactionByteFee: BalanceOf<T> = T::TransactionByteFee::get();

		/// The fee required to instantiate a contract instance. A reasonable default value
		/// is 21.
		const ContractFee: BalanceOf<T> = T::ContractFee::get();

		/// The base fee charged for calling into a contract. A reasonable default
		/// value is 135.
		const CallBaseFee: Gas = T::CallBaseFee::get();

		/// The base fee charged for instantiating a contract. A reasonable default value
		/// is 175.
		const InstantiateBaseFee: Gas = T::InstantiateBaseFee::get();

		/// The maximum nesting level of a call/instantiate stack. A reasonable default
		/// value is 100.
		const MaxDepth: u32 = T::MaxDepth::get();

		/// The maximum size of a storage value in bytes. A reasonable default is 16 KiB.
		const MaxValueSize: u32 = T::MaxValueSize::get();

		/// The maximum amount of gas that could be expended per block. A reasonable
		/// default value is 10_000_000.
		const BlockGasLimit: Gas = T::BlockGasLimit::get();

		fn deposit_event() = default;

		/// Updates the schedule for metering contracts.
		///
		/// The schedule must have a greater version than the stored schedule.
		pub fn update_schedule(origin, schedule: Schedule) -> DispatchResult {
			ensure_root(origin)?;
			if <Module<T>>::current_schedule().version >= schedule.version {
				Err(Error::<T>::InvalidScheduleVersion)?
			}

			Self::deposit_event(RawEvent::ScheduleUpdated(schedule.version));
			CurrentSchedule::put(schedule);

			Ok(())
		}

		/// Stores the given binary Wasm code into the chain's storage and returns its `codehash`.
		/// You can instantiate contracts only with stored code.
		///
		/// This is of complexity linear in the amount of gas consumed, which will not exceed the
		/// limit.
		pub fn put_code(
			origin,
			#[compact] gas_limit: Gas,
			code: Vec<u8>
		) -> DispatchResult {
			let origin = ensure_signed(origin)?;

			let (mut gas_meter, imbalance) = gas::buy_gas::<T>(&origin, gas_limit)?;

			let schedule = <Module<T>>::current_schedule();
			let result = wasm::save_code::<T>(code, &mut gas_meter, &schedule);
			if let Ok(code_hash) = result {
				Self::deposit_event(RawEvent::CodeStored(code_hash));
			}

			gas::refund_unused_gas::<T>(&origin, gas_meter, imbalance);

			result.map(|_| ()).map_err(Into::into)
		}

		/// Makes a call to an account, optionally transferring some balance.
		///
		/// * If the account is a smart-contract account, the associated code will be
		/// executed and any value will be transferred.
		/// * If the account is a regular account, any value will be transferred.
		/// * If no account exists and the call value is not less than `existential_deposit`,
		///   a regular account will be created and any value will be transferred.
		pub fn call(
			origin,
			dest: <T::Lookup as StaticLookup>::Source,
			#[compact] value: BalanceOf<T>,
			#[compact] gas_limit: Gas,
			data: Vec<u8>
		) -> DispatchResult {
			let origin = ensure_signed(origin)?;
			let dest = T::Lookup::lookup(dest)?;

			Self::bare_call(origin, dest, value, gas_limit, data)
				.map(|_| ())
				.map_err(|e| e.reason.into())
		}

		/// Instantiates a new contract from the `codehash` generated by `put_code`, optionally transferring some balance.
		///
		/// Instantiation is executed as follows:
		///
		/// - The destination address is computed based on the sender and hash of the code.
		/// - The smart-contract account is created at the computed address.
		/// - The `ctor_code` is executed in the context of the newly-created account. Buffer returned
		///   after the execution is saved as the `code` of the account. That code will be invoked
		///   upon any call received by this account.
		/// - The contract is initialized.
		pub fn instantiate(
			origin,
			#[compact] endowment: BalanceOf<T>,
			#[compact] gas_limit: Gas,
			code_hash: CodeHash<T>,
			data: Vec<u8>
		) -> DispatchResult {
			let origin = ensure_signed(origin)?;

			Self::execute_wasm(origin, gas_limit, |ctx, gas_meter| {
				ctx.instantiate(endowment, gas_meter, &code_hash, data)
					.map(|(_address, output)| output)
			})
			.map(|_| ())
			.map_err(|e| e.reason.into())
		}

		/// Allows block producers to claim a small reward for evicting a contract. If a block producer
		/// fails to do so, a regular users will be allowed to claim the reward.
		///
		/// If contract is not evicted as a result of this call, no actions are taken and
		/// the sender is not eligible for the reward.
		fn claim_surcharge(origin, dest: T::AccountId, aux_sender: Option<T::AccountId>) {
			let origin = origin.into();
			let (signed, rewarded) = match (origin, aux_sender) {
				(Ok(frame_system::RawOrigin::Signed(account)), None) => {
					(true, account)
				},
				(Ok(frame_system::RawOrigin::None), Some(aux_sender)) => {
					(false, aux_sender)
				},
				_ => Err(Error::<T>::InvalidSurchargeClaim)?,
			};

			// Add some advantage for block producers (who send unsigned extrinsics) by
			// adding a handicap: for signed extrinsics we use a slightly older block number
			// for the eviction check. This can be viewed as if we pushed regular users back in past.
			let handicap = if signed {
				T::SignedClaimHandicap::get()
			} else {
				Zero::zero()
			};

			// If poking the contract has lead to eviction of the contract, give out the rewards.
			if rent::snitch_contract_should_be_evicted::<T>(&dest, handicap) {
				T::Currency::deposit_into_existing(&rewarded, T::SurchargeReward::get())?;
			}
		}

		fn on_finalize() {
			GasSpent::kill();
		}
	}
}

/// Public APIs provided by the contracts module.
impl<T: Trait> Module<T> {
	/// Perform a call to a specified contract.
	///
	/// This function is similar to `Self::call`, but doesn't perform any address lookups and better
	/// suitable for calling directly from Rust.
	pub fn bare_call(
		origin: T::AccountId,
		dest: T::AccountId,
		value: BalanceOf<T>,
		gas_limit: Gas,
		input_data: Vec<u8>,
	) -> ExecResult {
		Self::execute_wasm(origin, gas_limit, |ctx, gas_meter| {
			ctx.call(dest, value, gas_meter, input_data)
		})
	}

	/// Query storage of a specified contract under a specified key.
	///
	/// # <weight>
	/// Linear in the amount of data returned.
	/// # </weight>
	pub fn get_storage(
		address: T::AccountId,
		key: [u8; 32],
	) -> sp_std::result::Result<Option<Vec<u8>>, ContractAccessError> {
		let contract_info = <ContractInfoOf<T>>::get(&address)
			.ok_or(ContractAccessError::DoesntExist)?
			.get_alive()
			.ok_or(ContractAccessError::IsTombstone)?;

		let maybe_value = AccountDb::<T>::get_storage(
			&DirectAccountDb,
			&address,
			Some(&contract_info.trie_id),
			&key,
		);
		Ok(maybe_value)
	}

	pub fn rent_projection(
		address: T::AccountId,
	) -> sp_std::result::Result<RentProjection<T::BlockNumber>, ContractAccessError> {
		rent::compute_rent_projection::<T>(&address)
	}
}

impl<T: Trait> Module<T> {
	/// This function may use resources proportional to the gas limit.  Gas is charged in
	/// proportion to resources actually consumed.
	fn execute_wasm(
		origin: T::AccountId,
		gas_limit: Gas,
		func: impl FnOnce(&mut ExecutionContext<T, WasmVm, WasmLoader>, &mut GasMeter<T>) -> ExecResult
	) -> ExecResult {
		// Pay for the gas upfront.
		//
		// NOTE: it is very important to avoid any state changes before
		// paying for the gas.
		let (mut gas_meter, imbalance) =
			try_or_exec_error!(
				gas::buy_gas::<T>(&origin, gas_limit),
				// We don't have a spare buffer here in the first place, so create a new empty one.
				Vec::new()
			);

		let cfg = Config::preload();
		let vm = WasmVm::new(&cfg.schedule);
		let loader = WasmLoader::new(&cfg.schedule);
		let mut ctx = ExecutionContext::top_level(origin.clone(), &cfg, &vm, &loader);

		let result = func(&mut ctx, &mut gas_meter);

		if result.as_ref().map(|output| output.is_success()).unwrap_or(false) {
			// Commit all changes that made it thus far into the persistent storage.
			DirectAccountDb.commit(ctx.overlay.into_change_set());
		}

		// Refund cost of the unused gas.
		//
		// NOTE: This should go after the commit to the storage, since the storage changes
		// can alter the balance of the caller.
		gas::refund_unused_gas::<T>(&origin, gas_meter, imbalance);

		// Execute deferred actions.
		ctx.deferred.into_iter().for_each(|deferred| {
			use self::exec::DeferredAction::*;
			match deferred {
				DepositEvent {
					topics,
					event,
				} => <frame_system::Module<T>>::deposit_event_indexed(
					&*topics,
					<T as Trait>::Event::from(event).into(),
				),
				DispatchRuntimeCall {
					origin: who,
					call,
				} => {
					let result = call.dispatch(RawOrigin::Signed(who.clone()).into());
					Self::deposit_event(RawEvent::Dispatched(who, result.is_ok()));
				}
				RestoreTo {
					donor,
					dest,
					code_hash,
					rent_allowance,
					delta,
				} => {
					let result = Self::restore_to(
						donor.clone(), dest.clone(), code_hash.clone(), rent_allowance.clone(), delta
					);
					Self::deposit_event(
						RawEvent::Restored(donor, dest, code_hash, rent_allowance, result.is_ok())
					);
				}
			}
		});

		result
	}

	fn restore_to(
		origin: T::AccountId,
		dest: T::AccountId,
		code_hash: CodeHash<T>,
		rent_allowance: BalanceOf<T>,
		delta: Vec<exec::StorageKey>
	) -> DispatchResult {
		let mut origin_contract = <ContractInfoOf<T>>::get(&origin)
			.and_then(|c| c.get_alive())
			.ok_or(Error::<T>::InvalidSourceContract)?;

		let current_block = <frame_system::Module<T>>::block_number();

		if origin_contract.last_write == Some(current_block) {
			Err(Error::<T>::InvalidContractOrigin)?
		}

		let dest_tombstone = <ContractInfoOf<T>>::get(&dest)
			.and_then(|c| c.get_tombstone())
			.ok_or(Error::<T>::InvalidDestinationContract)?;

		let last_write = if !delta.is_empty() {
			Some(current_block)
		} else {
			origin_contract.last_write
		};

		let key_values_taken = delta.iter()
			.filter_map(|key| {
				child::get_raw(
					&origin_contract.trie_id,
					origin_contract.child_trie_unique_id(),
					&blake2_256(key),
				).map(|value| {
					child::kill(
						&origin_contract.trie_id,
						origin_contract.child_trie_unique_id(),
						&blake2_256(key),
					);

					(key, value)
				})
			})
			.collect::<Vec<_>>();

		let tombstone = <TombstoneContractInfo<T>>::new(
			// This operation is cheap enough because last_write (delta not included)
			// is not this block as it has been checked earlier.
			&child::child_root(
				&origin_contract.trie_id,
			)[..],
			code_hash,
		);

		if tombstone != dest_tombstone {
			for (key, value) in key_values_taken {
				child::put_raw(
					&origin_contract.trie_id,
					origin_contract.child_trie_unique_id(),
					&blake2_256(key),
					&value,
				);
			}

			return Err(Error::<T>::InvalidTombstone.into());
		}

		origin_contract.storage_size -= key_values_taken.iter()
			.map(|(_, value)| value.len() as u32)
			.sum::<u32>();

		<ContractInfoOf<T>>::remove(&origin);
		<ContractInfoOf<T>>::insert(&dest, ContractInfo::Alive(RawAliveContractInfo {
			trie_id: origin_contract.trie_id,
			storage_size: origin_contract.storage_size,
			code_hash,
			rent_allowance,
			deduct_block: current_block,
			last_write,
		}));

		let origin_free_balance = T::Currency::free_balance(&origin);
		T::Currency::make_free_balance_be(&origin, <BalanceOf<T>>::zero());
		T::Currency::deposit_creating(&dest, origin_free_balance);

		Ok(())
	}
}

decl_event! {
	pub enum Event<T>
	where
		Balance = BalanceOf<T>,
		<T as frame_system::Trait>::AccountId,
		<T as frame_system::Trait>::Hash
	{
		/// Transfer happened `from` to `to` with given `value` as part of a `call` or `instantiate`.
		Transfer(AccountId, AccountId, Balance),

		/// Contract deployed by address at the specified address.
		Instantiated(AccountId, AccountId),

		/// Contract has been evicted and is now in tombstone state.
		///
		/// # Params
		///
		/// - `contract`: `AccountId`: The account ID of the evicted contract.
		/// - `tombstone`: `bool`: True if the evicted contract left behind a tombstone.
		Evicted(AccountId, bool),

		/// Restoration for a contract has been initiated.
		///
		/// # Params
		///
		/// - `donor`: `AccountId`: Account ID of the restoring contract
		/// - `dest`: `AccountId`: Account ID of the restored contract
		/// - `code_hash`: `Hash`: Code hash of the restored contract
		/// - `rent_allowance: `Balance`: Rent allowance of the restored contract
		/// - `success`: `bool`: True if the restoration was successful
		Restored(AccountId, AccountId, Hash, Balance, bool),

		/// Code with the specified hash has been stored.
		CodeStored(Hash),

		/// Triggered when the current schedule is updated.
		ScheduleUpdated(u32),

		/// A call was dispatched from the given account. The bool signals whether it was
		/// successful execution or not.
		Dispatched(AccountId, bool),

		/// An event deposited upon execution of a contract from the account.
		ContractExecution(AccountId, Vec<u8>),
	}
}

decl_storage! {
	trait Store for Module<T: Trait> as Contract {
		/// Gas spent so far in this block.
		GasSpent get(fn gas_spent): Gas;
		/// Current cost schedule for contracts.
		CurrentSchedule get(fn current_schedule) config(): Schedule = Schedule::default();
		/// A mapping from an original code hash to the original code, untouched by instrumentation.
		pub PristineCode: map hasher(blake2_256) CodeHash<T> => Option<Vec<u8>>;
		/// A mapping between an original code hash and instrumented wasm code, ready for execution.
		pub CodeStorage: map hasher(blake2_256) CodeHash<T> => Option<wasm::PrefabWasmModule>;
		/// The subtrie counter.
		pub AccountCounter: u64 = 0;
		/// The code associated with a given account.
		pub ContractInfoOf: map hasher(blake2_256) T::AccountId => Option<ContractInfo<T>>;
		/// The price of one unit of gas.
		GasPrice get(fn gas_price) config(): BalanceOf<T> = 1.into();
	}
}

// TODO: this should be removed in favour of a self-destruct contract host function allowing the
// contract to delete all storage and the `ContractInfoOf` key and transfer remaining balance to
// some other account. As it stands, it's an economic insecurity on any smart-contract chain.
// https://github.com/paritytech/substrate/issues/4952
impl<T: Trait> OnKilledAccount<T::AccountId> for Module<T> {
	fn on_killed_account(who: &T::AccountId) {
		if let Some(ContractInfo::Alive(info)) = <ContractInfoOf<T>>::take(who) {
			child::kill_storage(&info.trie_id, info.child_trie_unique_id());
		}
	}
}

/// In-memory cache of configuration values.
///
/// We assume that these values can't be changed in the
/// course of transaction execution.
pub struct Config<T: Trait> {
	pub schedule: Schedule,
	pub existential_deposit: BalanceOf<T>,
	pub tombstone_deposit: BalanceOf<T>,
	pub max_depth: u32,
	pub max_value_size: u32,
	pub contract_account_instantiate_fee: BalanceOf<T>,
}

impl<T: Trait> Config<T> {
	fn preload() -> Config<T> {
		Config {
			schedule: <Module<T>>::current_schedule(),
			existential_deposit: T::Currency::minimum_balance(),
			tombstone_deposit: T::TombstoneDeposit::get(),
			max_depth: T::MaxDepth::get(),
			max_value_size: T::MaxValueSize::get(),
			contract_account_instantiate_fee: T::ContractFee::get(),
		}
	}
}

/// Definition of the cost schedule and other parameterizations for wasm vm.
#[cfg_attr(feature = "std", derive(Serialize, Deserialize))]
#[derive(Clone, Encode, Decode, PartialEq, Eq, RuntimeDebug)]
pub struct Schedule {
	/// Version of the schedule.
	pub version: u32,

	/// Cost of putting a byte of code into storage.
	pub put_code_per_byte_cost: Gas,

	/// Gas cost of a growing memory by single page.
	pub grow_mem_cost: Gas,

	/// Gas cost of a regular operation.
	pub regular_op_cost: Gas,

	/// Gas cost per one byte returned.
	pub return_data_per_byte_cost: Gas,

	/// Gas cost to deposit an event; the per-byte portion.
	pub event_data_per_byte_cost: Gas,

	/// Gas cost to deposit an event; the cost per topic.
	pub event_per_topic_cost: Gas,

	/// Gas cost to deposit an event; the base.
	pub event_base_cost: Gas,

	/// Base gas cost to call into a contract.
	pub call_base_cost: Gas,

	/// Base gas cost to instantiate a contract.
	pub instantiate_base_cost: Gas,

	/// Gas cost per one byte read from the sandbox memory.
	pub sandbox_data_read_cost: Gas,

	/// Gas cost per one byte written to the sandbox memory.
	pub sandbox_data_write_cost: Gas,

	/// Cost for a simple balance transfer.
	pub transfer_cost: Gas,

	/// The maximum number of topics supported by an event.
	pub max_event_topics: u32,

	/// Maximum allowed stack height.
	///
	/// See https://wiki.parity.io/WebAssembly-StackHeight to find out
	/// how the stack frame cost is calculated.
	pub max_stack_height: u32,

	/// Maximum number of memory pages allowed for a contract.
	pub max_memory_pages: u32,

	/// Maximum allowed size of a declared table.
	pub max_table_size: u32,

	/// Whether the `ext_println` function is allowed to be used contracts.
	/// MUST only be enabled for `dev` chains, NOT for production chains
	pub enable_println: bool,

	/// The maximum length of a subject used for PRNG generation.
	pub max_subject_len: u32,
}

impl Default for Schedule {
	fn default() -> Schedule {
		Schedule {
			version: 0,
			put_code_per_byte_cost: 1,
			grow_mem_cost: 1,
			regular_op_cost: 1,
			return_data_per_byte_cost: 1,
			event_data_per_byte_cost: 1,
			event_per_topic_cost: 1,
			event_base_cost: 1,
			call_base_cost: 135,
			instantiate_base_cost: 175,
			sandbox_data_read_cost: 1,
			sandbox_data_write_cost: 1,
			transfer_cost: 100,
			max_event_topics: 4,
			max_stack_height: 64 * 1024,
			max_memory_pages: 16,
			max_table_size: 16 * 1024,
			enable_println: false,
			max_subject_len: 32,
		}
	}
}

/// `SignedExtension` that checks if a transaction would exhausts the block gas limit.
#[derive(Encode, Decode, Clone, Eq, PartialEq)]
pub struct CheckBlockGasLimit<T: Trait + Send + Sync>(PhantomData<T>);

impl<T: Trait + Send + Sync> Default for CheckBlockGasLimit<T> {
	fn default() -> Self {
		Self(PhantomData)
	}
}

impl<T: Trait + Send + Sync> sp_std::fmt::Debug for CheckBlockGasLimit<T> {
	#[cfg(feature = "std")]
	fn fmt(&self, f: &mut sp_std::fmt::Formatter) -> sp_std::fmt::Result {
		write!(f, "CheckBlockGasLimit")
	}

	#[cfg(not(feature = "std"))]
	fn fmt(&self, _: &mut sp_std::fmt::Formatter) -> sp_std::fmt::Result {
		Ok(())
	}
}

impl<T: Trait + Send + Sync> SignedExtension for CheckBlockGasLimit<T> {
	const IDENTIFIER: &'static str = "CheckBlockGasLimit";
	type AccountId = T::AccountId;
	type Call = <T as Trait>::Call;
	type AdditionalSigned = ();
	type DispatchInfo = DispatchInfo;
	type Pre = ();

	fn additional_signed(&self) -> sp_std::result::Result<(), TransactionValidityError> { Ok(()) }

	fn validate(
		&self,
		_: &Self::AccountId,
		call: &Self::Call,
		_: Self::DispatchInfo,
		_: usize,
	) -> TransactionValidity {
		let call = match call.is_sub_type() {
			Some(call) => call,
			None => return Ok(ValidTransaction::default()),
		};

		match call {
			Call::claim_surcharge(_, _) | Call::update_schedule(_) =>
				Ok(ValidTransaction::default()),
			Call::put_code(gas_limit, _)
				| Call::call(_, _, gas_limit, _)
				| Call::instantiate(_, gas_limit, _, _)
			=> {
				// Check if the specified amount of gas is available in the current block.
				// This cannot underflow since `gas_spent` is never greater than `T::BlockGasLimit`.
				let gas_available = T::BlockGasLimit::get() - <Module<T>>::gas_spent();
				if *gas_limit > gas_available {
					// gas limit reached, revert the transaction and retry again in the future
					InvalidTransaction::ExhaustsResources.into()
				} else {
					Ok(ValidTransaction::default())
				}
			},
			Call::__PhantomItem(_, _)  => unreachable!("Variant is never constructed"),
		}
	}
}<|MERGE_RESOLUTION|>--- conflicted
+++ resolved
@@ -143,15 +143,10 @@
 	fn compute_dispatch_fee(call: &Call) -> Balance;
 }
 
-<<<<<<< HEAD
-/// Information for managing an acocunt and its sub trie abstraction.
+/// Information for managing an account and its sub trie abstraction.
 /// This is the required info to cache for an account.
 /// All operation on this enum are at most proportional to
 /// `std::mem::sizeof::<T>()`.
-=======
-/// Information for managing an account and its sub trie abstraction.
-/// This is the required info to cache for an account
->>>>>>> a439a7aa
 #[derive(Encode, Decode, RuntimeDebug)]
 pub enum ContractInfo<T: Trait> {
 	Alive(AliveContractInfo<T>),

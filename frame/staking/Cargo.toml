[package]
name = "pallet-staking"
version = "2.0.0"
authors = ["Parity Technologies <admin@parity.io>"]
edition = "2018"
license = "GPL-3.0"

[dependencies]
serde = { version = "1.0.101", optional = true }
codec = { package = "parity-scale-codec", version = "1.0.0", default-features = false, features = ["derive"] }
sp-std = { version = "2.0.0", default-features = false, path = "../../primitives/std" }
sp-phragmen = { version = "2.0.0", default-features = false, path = "../../primitives/phragmen" }
sp-io ={ path = "../../primitives/io", default-features = false }
sp-runtime = { version = "2.0.0", default-features = false, path = "../../primitives/runtime" }
sp-staking = { version = "2.0.0", default-features = false, path = "../../primitives/staking" }
frame-support = { version = "2.0.0", default-features = false, path = "../support" }
frame-system = { version = "2.0.0", default-features = false, path = "../system" }
pallet-session = { version = "2.0.0", features = ["historical"], path = "../session", default-features = false }
pallet-authorship = { version = "2.0.0", default-features = false, path = "../authorship" }
sp-application-crypto = { version = "2.0.0", default-features = false, path = "../../primitives/application-crypto" }

<<<<<<< HEAD
# Needed for benchmarking stuff. TODO: this stuff must NOT be always compiled. use a feature.
# https://github.com/paritytech/substrate/issues/4873
pallet-indices = { version = "2.0.0", default-features = false, path = "../indices" }
rand = { version = "0.7", default-features = false }
rand_chacha = { version = "0.2", default-features = false  }
=======
# Optional imports for tesing-utils feature
pallet-indices = { version = "2.0.0", optional = true, path = "../indices" }
sp-core = { version = "2.0.0", optional = true, path = "../../primitives/core" }
rand = { version = "0.7.3", optional = true }
>>>>>>> 2fa064b0

[dev-dependencies]
pallet-balances = { version = "2.0.0", path = "../balances" }
pallet-timestamp = { version = "2.0.0", path = "../timestamp" }
pallet-staking-reward-curve = { version = "2.0.0",  path = "../staking/reward-curve" }
substrate-test-utils = { version = "2.0.0", path = "../../test-utils" }
parking_lot = { version = "0.10.0" }
env_logger = "0.7.1"


[features]
migrate = []
testing-utils = ["std"]
default = ["std"]
std = [
	"serde",
	"codec/std",
	"sp-std/std",
	"sp-phragmen/std",
	"sp-io/std",
	"frame-support/std",
	"sp-runtime/std",
	"sp-staking/std",
	"pallet-session/std",
	"pallet-indices/std",
	"frame-system/std",
	"pallet-authorship/std",
<<<<<<< HEAD
	"pallet-indices/std",
=======
	"sp-core/std",
	"rand/std"
>>>>>>> 2fa064b0
]<|MERGE_RESOLUTION|>--- conflicted
+++ resolved
@@ -19,20 +19,14 @@
 pallet-authorship = { version = "2.0.0", default-features = false, path = "../authorship" }
 sp-application-crypto = { version = "2.0.0", default-features = false, path = "../../primitives/application-crypto" }
 
-<<<<<<< HEAD
 # Needed for benchmarking stuff. TODO: this stuff must NOT be always compiled. use a feature.
 # https://github.com/paritytech/substrate/issues/4873
 pallet-indices = { version = "2.0.0", default-features = false, path = "../indices" }
+rand_chacha = { version = "0.2", default-features = false  }
 rand = { version = "0.7", default-features = false }
-rand_chacha = { version = "0.2", default-features = false  }
-=======
-# Optional imports for tesing-utils feature
-pallet-indices = { version = "2.0.0", optional = true, path = "../indices" }
-sp-core = { version = "2.0.0", optional = true, path = "../../primitives/core" }
-rand = { version = "0.7.3", optional = true }
->>>>>>> 2fa064b0
 
 [dev-dependencies]
+sp-core = { version = "2.0.0", path = "../../primitives/core" }
 pallet-balances = { version = "2.0.0", path = "../balances" }
 pallet-timestamp = { version = "2.0.0", path = "../timestamp" }
 pallet-staking-reward-curve = { version = "2.0.0",  path = "../staking/reward-curve" }
@@ -55,13 +49,7 @@
 	"sp-runtime/std",
 	"sp-staking/std",
 	"pallet-session/std",
-	"pallet-indices/std",
 	"frame-system/std",
 	"pallet-authorship/std",
-<<<<<<< HEAD
 	"pallet-indices/std",
-=======
-	"sp-core/std",
-	"rand/std"
->>>>>>> 2fa064b0
 ]
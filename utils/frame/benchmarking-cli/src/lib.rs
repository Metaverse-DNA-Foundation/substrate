--- conflicted
+++ resolved
@@ -126,44 +126,6 @@
 			).encode(),
 			Default::default(),
 		)
-<<<<<<< HEAD
-			.execute(strategy.into())
-			.map_err(|e| format!("Error executing runtime benchmark: {:?}", e))?;
-		let results = <Option<Vec<BenchmarkResults>> as Decode>::decode(&mut &result[..])
-			.unwrap_or(None);
-
-		if let Some(results) = results {
-			// Print benchmark metadata
-			println!(
-				"Pallet: {:?}, Extrinsic: {:?}, Steps: {:?}, Repeat: {:?}",
-				self.pallet,
-				self.extrinsic,
-				self.steps,
-				self.repeat,
-			);
-
-			println!("Data:");
-
-			// Print the table header
-			results[0].0.iter().for_each(|param| print!("{:?},", param.0));
-
-			print!("time\n");
-			// Print the values
-			results.iter().for_each(|result| {
-				let parameters = &result.0;
-				parameters.iter().for_each(|param| print!("{:?},", param.1));
-				print!("{:?}\n", result.1);
-			});
-
-			// Conduct analysis.
-			if let Some(analysis) = Analysis::median_slopes(&results) {
-				println!("Analysis\n========\n{}", analysis);
-			}
-
-			eprintln!("Done.");
-		} else {
-			eprintln!("No Results.");
-=======
 		.execute(strategy.into())
 		.map_err(|e| format!("Error executing runtime benchmark: {:?}", e))?;
 
@@ -195,10 +157,14 @@
 					print!("{:?},{:?}\n", result.1, result.2);
 				});
 
+				// Conduct analysis.
+				if let Some(analysis) = Analysis::median_slopes(&results) {
+					println!("Analysis\n========\n{}", analysis);
+				}
+
 				eprintln!("Done.");
 			}
 			Err(error) => eprintln!("Error: {:?}", error),
->>>>>>> 8c672e10
 		}
 
 		Ok(())

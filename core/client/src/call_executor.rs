// Copyright 2017-2019 Parity Technologies (UK) Ltd.
// This file is part of Substrate.

// Substrate is free software: you can redistribute it and/or modify
// it under the terms of the GNU General Public License as published by
// the Free Software Foundation, either version 3 of the License, or
// (at your option) any later version.

// Substrate is distributed in the hope that it will be useful,
// but WITHOUT ANY WARRANTY; without even the implied warranty of
// MERCHANTABILITY or FITNESS FOR A PARTICULAR PURPOSE.  See the
// GNU General Public License for more details.

// You should have received a copy of the GNU General Public License
// along with Substrate.  If not, see <http://www.gnu.org/licenses/>.

use std::{sync::Arc, cmp::Ord, panic::UnwindSafe, result, cell::RefCell, rc::Rc};
use codec::{Encode, Decode};
use sr_primitives::{
	generic::BlockId, traits::Block as BlockT,
};
use state_machine::{
	self, OverlayedChanges, Ext, CodeExecutor, ExecutionManager,
	ExecutionStrategy, NeverOffchainExt, backend::Backend as _,
};
use executor::{RuntimeVersion, RuntimeInfo, NativeVersion};
use hash_db::Hasher;
use trie::MemoryDB;
use primitives::{offchain, H256, Blake2Hasher, NativeOrEncoded, NeverNativeValue};

use crate::runtime_api::{ProofRecorder, InitializeBlock};
use crate::backend;
use crate::error;

/// Method call executor.
pub trait CallExecutor<B, H>
where
	B: BlockT,
	H: Hasher<Out=B::Hash>,
	H::Out: Ord,
{
	/// Externalities error type.
	type Error: state_machine::Error;

	/// Execute a call to a contract on top of state in a block of given hash.
	///
	/// No changes are made.
	fn call<
		O: offchain::Externalities,
	>(
		&self,
		id: &BlockId<B>,
		method: &str,
		call_data: &[u8],
		strategy: ExecutionStrategy,
		side_effects_handler: Option<&mut O>,
	) -> Result<Vec<u8>, error::Error>;

	/// Execute a contextual call on top of state in a block of a given hash.
	///
	/// No changes are made.
	/// Before executing the method, passed header is installed as the current header
	/// of the execution context.
	fn contextual_call<
		'a,
		O: offchain::Externalities,
		IB: Fn() -> error::Result<()>,
		EM: Fn(
			Result<NativeOrEncoded<R>, Self::Error>,
			Result<NativeOrEncoded<R>, Self::Error>
		) -> Result<NativeOrEncoded<R>, Self::Error>,
		R: Encode + Decode + PartialEq,
		NC: FnOnce() -> result::Result<R, &'static str> + UnwindSafe,
	>(
		&self,
		initialize_block_fn: IB,
		at: &BlockId<B>,
		method: &str,
		call_data: &[u8],
		changes: &RefCell<OverlayedChanges>,
		initialize_block: InitializeBlock<'a, B>,
		execution_manager: ExecutionManager<EM>,
		native_call: Option<NC>,
		side_effects_handler: Option<&mut O>,
		proof_recorder: &Option<Rc<RefCell<ProofRecorder<B>>>>,
		enable_keystore: bool,
	) -> error::Result<NativeOrEncoded<R>> where ExecutionManager<EM>: Clone;

	/// Extract RuntimeVersion of given block
	///
	/// No changes are made.
	fn runtime_version(&self, id: &BlockId<B>) -> Result<RuntimeVersion, error::Error>;

	/// Execute a call to a contract on top of given state.
	///
	/// No changes are made.
	fn call_at_state<
		O: offchain::Externalities,
		S: state_machine::Backend<H>,
		F: FnOnce(
			Result<NativeOrEncoded<R>, Self::Error>,
			Result<NativeOrEncoded<R>, Self::Error>
		) -> Result<NativeOrEncoded<R>, Self::Error>,
		R: Encode + Decode + PartialEq,
		NC: FnOnce() -> result::Result<R, &'static str> + UnwindSafe,
	>(&self,
		state: &S,
		state_block: &BlockId<B>,
		overlay: &mut OverlayedChanges,
		method: &str,
		call_data: &[u8],
		manager: ExecutionManager<F>,
		native_call: Option<NC>,
		side_effects_handler: Option<&mut O>,
	) -> Result<(NativeOrEncoded<R>, (S::Transaction, H::Out), Option<MemoryDB<H>>), error::Error>;

	/// Execute a call to a contract on top of given state, gathering execution proof.
	///
	/// No changes are made.
	fn prove_at_state<S: state_machine::Backend<H>>(
		&self,
		mut state: S,
		overlay: &mut OverlayedChanges,
		method: &str,
		call_data: &[u8]
	) -> Result<(Vec<u8>, Vec<Vec<u8>>), error::Error> {
		let trie_state = state.as_trie_backend()
			.ok_or_else(||
				Box::new(state_machine::ExecutionError::UnableToGenerateProof)
					as Box<dyn state_machine::Error>
			)?;
		self.prove_at_trie_state(trie_state, overlay, method, call_data)
	}

	/// Execute a call to a contract on top of given trie state, gathering execution proof.
	///
	/// No changes are made.
	fn prove_at_trie_state<S: state_machine::TrieBackendStorage<H>>(
		&self,
		trie_state: &state_machine::TrieBackend<S, H>,
		overlay: &mut OverlayedChanges,
		method: &str,
		call_data: &[u8]
	) -> Result<(Vec<u8>, Vec<Vec<u8>>), error::Error>;

	/// Get runtime version if supported.
	fn native_runtime_version(&self) -> Option<&NativeVersion>;
}

/// Call executor that executes methods locally, querying all required
/// data from local backend.
pub struct LocalCallExecutor<B, E> {
	backend: Arc<B>,
	executor: E,
	keystore: Option<primitives::traits::BareCryptoStorePtr>,
}

impl<B, E> LocalCallExecutor<B, E> {
	/// Creates new instance of local call executor.
	pub fn new(
		backend: Arc<B>,
		executor: E,
		keystore: Option<primitives::traits::BareCryptoStorePtr>,
	) -> Self {
		LocalCallExecutor {
			backend,
			executor,
			keystore,
		}
	}
}

impl<B, E> Clone for LocalCallExecutor<B, E> where E: Clone {
	fn clone(&self) -> Self {
		LocalCallExecutor {
			backend: self.backend.clone(),
			executor: self.executor.clone(),
			keystore: self.keystore.clone(),
		}
	}
}

impl<B, E, Block> CallExecutor<Block, Blake2Hasher> for LocalCallExecutor<B, E>
where
	B: backend::Backend<Block, Blake2Hasher>,
	E: CodeExecutor<Blake2Hasher> + RuntimeInfo,
	Block: BlockT<Hash=H256>,
{
	type Error = E::Error;

	fn call<O: offchain::Externalities>(
		&self,
		id: &BlockId<Block>,
		method: &str,
		call_data: &[u8],
		strategy: ExecutionStrategy,
		side_effects_handler: Option<&mut O>,
	) -> error::Result<Vec<u8>> {
		let mut changes = OverlayedChanges::default();
		let state = self.backend.state_at(*id)?;
		let return_data = state_machine::new(
			&state,
			backend::changes_tries_state_at_block(id, self.backend.changes_trie_storage())?,
			side_effects_handler,
			&mut changes,
			&self.executor,
			method,
			call_data,
			self.keystore.clone(),
		).execute_using_consensus_failure_handler::<_, NeverNativeValue, fn() -> _>(
			strategy.get_manager(),
			false,
			None,
		)
		.map(|(result, _, _)| result)?;
		self.backend.destroy_state(state)?;
		Ok(return_data.into_encoded())
	}

	fn contextual_call<
		'a,
		O: offchain::Externalities,
		IB: Fn() -> error::Result<()>,
		EM: Fn(
			Result<NativeOrEncoded<R>, Self::Error>,
			Result<NativeOrEncoded<R>, Self::Error>
		) -> Result<NativeOrEncoded<R>, Self::Error>,
		R: Encode + Decode + PartialEq,
		NC: FnOnce() -> result::Result<R, &'static str> + UnwindSafe,
	>(
		&self,
		initialize_block_fn: IB,
		at: &BlockId<Block>,
		method: &str,
		call_data: &[u8],
		changes: &RefCell<OverlayedChanges>,
		initialize_block: InitializeBlock<'a, Block>,
		execution_manager: ExecutionManager<EM>,
		native_call: Option<NC>,
		side_effects_handler: Option<&mut O>,
		recorder: &Option<Rc<RefCell<ProofRecorder<Block>>>>,
		enable_keystore: bool,
	) -> Result<NativeOrEncoded<R>, error::Error> where ExecutionManager<EM>: Clone {
		match initialize_block {
			InitializeBlock::Do(ref init_block)
				if init_block.borrow().as_ref().map(|id| id != at).unwrap_or(true) => {
				initialize_block_fn()?;
			},
			// We don't need to initialize the runtime at a block.
			_ => {},
		}

		let keystore = if enable_keystore {
			self.keystore.clone()
		} else {
			None
		};

		let mut state = self.backend.state_at(*at)?;
		let changes_trie_state = backend::changes_tries_state_at_block(at, self.backend.changes_trie_storage())?;

		let result = match recorder {
			Some(recorder) => {
				let trie_state = state.as_trie_backend()
					.ok_or_else(||
						Box::new(state_machine::ExecutionError::UnableToGenerateProof)
							as Box<dyn state_machine::Error>
					)?;

				let backend = state_machine::ProvingBackend::new_with_recorder(
					trie_state,
					recorder.clone()
				);

				state_machine::new(
					&backend,
					changes_trie_state,
					side_effects_handler,
					&mut *changes.borrow_mut(),
					&self.executor,
					method,
					call_data,
					keystore,
				)
				.execute_using_consensus_failure_handler(
					execution_manager,
					false,
					native_call,
				)
				.map(|(result, _, _)| result)
				.map_err(Into::into)
			}
			None => state_machine::new(
				&state,
				changes_trie_state,
				side_effects_handler,
				&mut *changes.borrow_mut(),
				&self.executor,
				method,
				call_data,
				keystore,
			)
			.execute_using_consensus_failure_handler(
				execution_manager,
				false,
				native_call,
			)
			.map(|(result, _, _)| result)
		}?;
		self.backend.destroy_state(state)?;
		Ok(result)
	}

	fn runtime_version(&self, id: &BlockId<Block>) -> error::Result<RuntimeVersion> {
		let mut overlay = OverlayedChanges::default();
		let state = self.backend.state_at(*id)?;
<<<<<<< HEAD
		let changes_trie_state = backend::changes_tries_state_at_block(id, self.backend.changes_trie_storage())?;
		let mut ext = Ext::new(&mut overlay, &state, changes_trie_state.as_ref(), NeverOffchainExt::new());
		self.executor.runtime_version(&mut ext).ok_or(error::Error::VersionInvalid.into())
=======

		let mut ext = Ext::new(
			&mut overlay,
			&state,
			self.backend.changes_trie_storage(),
			NeverOffchainExt::new(),
			None,
		);
		let version = self.executor.runtime_version(&mut ext);
		self.backend.destroy_state(state)?;
		version.ok_or(error::Error::VersionInvalid.into())
>>>>>>> 6fbca29c
	}

	fn call_at_state<
		O: offchain::Externalities,
		S: state_machine::Backend<Blake2Hasher>,
		F: FnOnce(
			Result<NativeOrEncoded<R>, Self::Error>,
			Result<NativeOrEncoded<R>, Self::Error>
		) -> Result<NativeOrEncoded<R>, Self::Error>,
		R: Encode + Decode + PartialEq,
		NC: FnOnce() -> result::Result<R, &'static str> + UnwindSafe,
	>(&self,
		state: &S,
		state_block: &BlockId<Block>,
		changes: &mut OverlayedChanges,
		method: &str,
		call_data: &[u8],
		manager: ExecutionManager<F>,
		native_call: Option<NC>,
		side_effects_handler: Option<&mut O>,
	) -> error::Result<(
		NativeOrEncoded<R>,
		(S::Transaction, <Blake2Hasher as Hasher>::Out),
		Option<MemoryDB<Blake2Hasher>>,
	)> {
		let changes_trie_state = backend::changes_tries_state_at_block::<Block, _>(
			state_block,
			self.backend.changes_trie_storage(),
		)?;
		state_machine::new(
			state,
			changes_trie_state,
			side_effects_handler,
			changes,
			&self.executor,
			method,
			call_data,
			self.keystore.clone(),
		).execute_using_consensus_failure_handler(
			manager,
			true,
			native_call,
		)
		.map(|(result, storage_tx, changes_tx)| (
			result,
			storage_tx.expect("storage_tx is always computed when compute_tx is true; qed"),
			changes_tx,
		))
		.map_err(Into::into)
	}

	fn prove_at_trie_state<S: state_machine::TrieBackendStorage<Blake2Hasher>>(
		&self,
		trie_state: &state_machine::TrieBackend<S, Blake2Hasher>,
		overlay: &mut OverlayedChanges,
		method: &str,
		call_data: &[u8]
	) -> Result<(Vec<u8>, Vec<Vec<u8>>), error::Error> {
		state_machine::prove_execution_on_trie_backend(
			trie_state,
			overlay,
			&self.executor,
			method,
			call_data,
			self.keystore.clone(),
		)
		.map_err(Into::into)
	}

	fn native_runtime_version(&self) -> Option<&NativeVersion> {
		Some(self.executor.native_version())
	}
}<|MERGE_RESOLUTION|>--- conflicted
+++ resolved
@@ -314,23 +314,17 @@
 	fn runtime_version(&self, id: &BlockId<Block>) -> error::Result<RuntimeVersion> {
 		let mut overlay = OverlayedChanges::default();
 		let state = self.backend.state_at(*id)?;
-<<<<<<< HEAD
 		let changes_trie_state = backend::changes_tries_state_at_block(id, self.backend.changes_trie_storage())?;
-		let mut ext = Ext::new(&mut overlay, &state, changes_trie_state.as_ref(), NeverOffchainExt::new());
-		self.executor.runtime_version(&mut ext).ok_or(error::Error::VersionInvalid.into())
-=======
-
 		let mut ext = Ext::new(
 			&mut overlay,
 			&state,
-			self.backend.changes_trie_storage(),
+			changes_trie_state.as_ref(),
 			NeverOffchainExt::new(),
 			None,
 		);
 		let version = self.executor.runtime_version(&mut ext);
 		self.backend.destroy_state(state)?;
 		version.ok_or(error::Error::VersionInvalid.into())
->>>>>>> 6fbca29c
 	}
 
 	fn call_at_state<

--- conflicted
+++ resolved
@@ -72,11 +72,7 @@
 pub use trie_backend::TrieBackend;
 pub use error::{Error, ExecutionError};
 pub use in_memory_backend::InMemory as InMemoryBackend;
-<<<<<<< HEAD
-=======
-pub use stats::{UsageInfo, UsageUnit};
 pub use sp_core::traits::CloneableSpawn;
->>>>>>> 9fa8589d
 
 type CallResult<R, E> = Result<NativeOrEncoded<R>, E>;
 

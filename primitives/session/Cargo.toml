--- conflicted
+++ resolved
@@ -8,19 +8,12 @@
 repository = "https://github.com/paritytech/substrate/"
 
 [dependencies]
-<<<<<<< HEAD
 codec = { package = "parity-scale-codec", version = "1.0.0", default-features = false, features = ["derive"] }
-sp-api = { version = "2.0.0", default-features = false, path = "../api" }
-sp-core = { version = "2.0.0", default-features = false, path = "../core" }
-sp-std = { version = "2.0.0", default-features = false, path = "../std" }
-sp-staking = { version = "2.0.0", default-features = false, path = "../staking" }
-sp-runtime = { version = "2.0.0", optional = true, path = "../runtime" }
-=======
 sp-api = { version = "2.0.0-alpha.1", default-features = false, path = "../api" }
+sp-core = { version = "2.0.0-alpha.1", default-features = false, path = "../core" }
 sp-std = { version = "2.0.0-alpha.1", default-features = false, path = "../std" }
-sp-core = { version = "2.0.0-alpha.1", default-features = false, path = "../core" }
+sp-staking = { version = "2.0.0-alpha.1", default-features = false, path = "../staking" }
 sp-runtime = { version = "2.0.0-alpha.1", optional = true, path = "../runtime" }
->>>>>>> 48150f24
 
 [features]
 default = [ "std" ]

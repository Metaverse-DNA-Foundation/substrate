--- conflicted
+++ resolved
@@ -77,11 +77,8 @@
 			path,
 			root: Cell::new(root),
 			genesis: Default::default(),
-<<<<<<< HEAD
 			usage_info: RefCell::new(UsageInfo::empty()),
-=======
 			genesis_root: Default::default(),
->>>>>>> 9fa8589d
 		};
 
 		state.reopen()?;

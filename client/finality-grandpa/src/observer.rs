--- conflicted
+++ resolved
@@ -150,14 +150,10 @@
 /// listening for and validating GRANDPA commits instead of following the full
 /// protocol. Provide configuration and a link to a block import worker that has
 /// already been instantiated with `block_import`.
-<<<<<<< HEAD
-pub fn run_grandpa_observer<B, E, Block: BlockT, N, RA, PRA, SC>(
-=======
 /// NOTE: this is currently not part of the crate's public API since we don't consider
 /// it stable enough to use on a live network.
 #[allow(unused)]
-pub fn run_grandpa_observer<B, E, Block: BlockT, N, RA, SC>(
->>>>>>> 48150f24
+pub fn run_grandpa_observer<B, E, Block: BlockT, N, RA, PRA, SC>(
 	config: Config,
 	link: LinkHalf<B, E, Block, RA, PRA, SC>,
 	network: N,
